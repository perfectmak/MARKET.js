import BigNumber from 'bignumber.js';
import Web3 from 'web3';

// Types
import { Provider } from '@0xproject/types';
import {
  ECSignature,
  ITxParams,
  MarketCollateralPoolFactory,
  MarketContractFactoryOraclize,
  MarketContractRegistry,
  MarketToken,
  Order,
  OrderLib,
  SignedOrder
} from '@marketprotocol/types';
import { CollateralEvent, MARKETProtocolConfig } from './types';
import { assert } from './assert';

import {
  deployMarketCollateralPoolAsync,
  deployMarketContractOraclizeAsync
} from './lib/Deployment';

import {
  createOrderHashAsync,
  createSignedOrderAsync,
  isValidSignatureAsync,
  signOrderHashAsync
} from './lib/Order';
import { OrderTransactionInfo } from './lib/OrderTransactionInfo';
import { MARKETProtocolArtifacts } from './MARKETProtocolArtifacts';
import { OraclizeContractWrapper } from './contract_wrappers/OraclizeContractWrapper';

/**
 * The `Market` class is the single entry-point into the MARKET.js library.
 * It contains all of the library's functionality and all calls to the library
 * should be made through a `Market` instance.
 */
export class Market {
  // region Members
  // *****************************************************************
  // ****                     Members                             ****
  // *****************************************************************
  public marketContractRegistry: MarketContractRegistry;
  public mktTokenContract: MarketToken;
  public marketCollateralPoolFactory: MarketCollateralPoolFactory;
  public marketContractFactory: MarketContractFactoryOraclize; // todo: create interface.
  public orderLib: OrderLib;

  // wrappers
  public marketContractWrapper: OraclizeContractWrapper;

  // Config
  public readonly config: MARKETProtocolConfig;

  private readonly _web3: Web3;
  // endregion // members

  // region Constructors
  // *****************************************************************
  // ****                     Constructors                        ****
  // *****************************************************************
  /**
   * Instantiates a new Market instance that provides the public interface to the Market library.
   * @param {Provider} provider    The Provider instance you would like the Market library to use
   *                               for interacting with the Ethereum network.
   * @param {MARKETProtocolConfig} config object for addresses and other vars
   * @return {Market}              An instance of the Market class.
   */
  constructor(provider: Provider, config: MARKETProtocolConfig) {
    assert.isWeb3Provider('provider', provider);
    // TODO: add check for config to conform to schema.

    this._web3 = new Web3();
    this._web3.setProvider(provider);

    if (
      !config.marketContractRegistryAddress &&
      !config.marketTokenAddress &&
      !config.marketContractFactoryAddress &&
      !config.marketCollateralPoolFactoryAddress &&
      !config.mathLibAddress &&
      !config.orderLibAddress
    ) {
      this._updateConfigFromArtifacts(config);
    }

    // Set updated config with artifacts addresses
    this.config = config;

    // Disabled TSLint and added @ts-ignore to suppress the undefined error for optional config param
    /* tslint:disable */
    // prettier-ignore
    // @ts-ignore
    this.marketContractRegistry = new MarketContractRegistry(this._web3, config.marketContractRegistryAddress);

    // prettier-ignore
    // @ts-ignore
    this.mktTokenContract = new MarketToken(this._web3, config.marketTokenAddress);

    // prettier-ignore
    // @ts-ignore
    this.marketContractFactory = new MarketContractFactoryOraclize(this._web3, config.marketContractFactoryAddress);

    // prettier-ignore
    // @ts-ignore
    this.marketCollateralPoolFactory = new MarketCollateralPoolFactory(this._web3, config.marketCollateralPoolFactoryAddress);

    // @ts-ignore prettier-ignore
    this.orderLib = new OrderLib(this._web3, config.orderLibAddress);
    /* tslint:enable */

    this.marketContractWrapper = new OraclizeContractWrapper(this._web3, this);
  }
  // endregion//Constructors

  // region Public Methods
  // *****************************************************************
  // ****                     Public Methods                      ****
  // *****************************************************************

  // PROVIDER METHODS
  /**
   * Sets a new web3 provider for MARKET.js. Updating the provider will stop all
   * subscriptions so you will need to re-subscribe to all events relevant to your app after this call.
   * @param {Provider} provider    The Web3Provider you would like the MARKET.js library to use from now on.
   * @returns {void}
   */
  public setProvider(provider: Provider): void {
    this._web3.setProvider(provider);
  }

  /**
   * Get the provider instance currently used by MARKET.js
   * @return {Provider}    Web3 provider instance
   */
  public getProvider(): Provider {
    return this._web3.currentProvider;
  }

  // COLLATERAL METHODS

  /**
   * Deposits collateral to a traders account for a given contract address.
   * @param {string} marketContractAddress            Address of the MarketContract
   * @param {BigNumber | number} depositAmount        Amount of ERC20 collateral to deposit
   * @param {ITxParams} txParams                      Transaction parameters
   * @returns {Promise<string>}                       The transaction hash.
   */
  public async depositCollateralAsync(
    marketContractAddress: string,
    depositAmount: BigNumber | number,
    txParams: ITxParams = {}
  ): Promise<string> {
    return this.marketContractWrapper.depositCollateralAsync(
      marketContractAddress,
      depositAmount,
      txParams
    );
  }

  /**
   * Gets the user's currently unallocated token balance
   * @param {string} marketContractAddress            Address of the MarketContract
   * @param {BigNumber | string} userAddress          Address of user
   * @returns {Promise<BigNumber|null>}               The user's currently unallocated token balance
   */
  public async getUserAccountBalanceAsync(
    marketContractAddress: string,
    userAddress: string
  ): Promise<BigNumber> {
    return this.marketContractWrapper.getUserAccountBalanceAsync(
      marketContractAddress,
      userAddress
    );
  }

  /**
   * Close all open positions post settlement and withdraws all collateral from a expired contract
   * @param {string} marketContractAddress            Address of the MarketContract
   * @param {ITxParams} txParams                      Transaction parameters
   * @returns {Promise<string>}                       The transaction hash.
   */
  public async settleAndCloseAsync(
    marketContractAddress: string,
    txParams: ITxParams = {}
  ): Promise<string> {
    return this.marketContractWrapper.settleAndCloseAsync(marketContractAddress, txParams);
  }

  /**
   * Withdraws collateral from a traders account back to their own address.
   * @param {string} marketContractAddress            Address of the MarketContract
   * @param {BigNumber | number} withdrawAmount       Amount of ERC20 collateral to withdraw
   * @param {ITxParams} txParams                      Transaction parameters
   * @returns {Promise<string>}                      The transaction hash.
   */
  public async withdrawCollateralAsync(
    marketContractAddress: string,
    withdrawAmount: BigNumber | number,
    txParams: ITxParams = {}
  ): Promise<string> {
    return this.marketContractWrapper.withdrawCollateralAsync(
      marketContractAddress,
      withdrawAmount,
      txParams
    );
  }

  /**
   * Gets the history of deposits and withdrawals for a given collateral pool address.
   * @param {string} marketContractAddress            Address of the MarketContract
   * @param {string | number} fromBlock               from block #
   * @param {string | number} toBlock                 to block #
   * @param {string} userAddress                      only search for deposits/withdrawals to/from a specified address
   * @returns {Promise<CollateralEvent[]>}
   */
  public async getCollateralEventsAsync(
    marketContractAddress: string,
    fromBlock: number | string = '0x0',
    toBlock: number | string = 'latest',
    userAddress: string | null = null
  ): Promise<CollateralEvent[]> {
    return this.marketContractWrapper.getCollateralEventsAsync(
      marketContractAddress,
      fromBlock,
      toBlock,
      userAddress
    );
  }

  // CONTRACT METHODS

  /**
   * Gets the collateral pool contract address
   * @param {string} marketContractAddress    Address of the Market contract
   * @returns {Promise<string>}               The contract's collateral pool address
   */
  public async getCollateralPoolContractAddressAsync(
    marketContractAddress: string
  ): Promise<string> {
    return this.marketContractWrapper.getCollateralPoolContractAddressAsync(marketContractAddress);
  }

  /**
   * Gets the market contract name
   * @param {string} marketContractAddress    Address of the Market contract
   * @returns {Promise<string>}               The contract's name
   */
  public async getMarketContractNameAsync(marketContractAddress: string): Promise<string> {
    return this.marketContractWrapper.getMarketContractNameAsync(marketContractAddress);
  }

  /**
   * Gets the market contract price decimal places
   * @param {string} marketContractAddress    Address of the Market contract
   * @returns {Promise<BigNumber>}            The contract's name
   */
  public async getMarketContractPriceDecimalPlacesAsync(
    marketContractAddress: string
  ): Promise<BigNumber> {
    return this.marketContractWrapper.getMarketContractPriceDecimalPlacesAsync(
      marketContractAddress
    );
  }

  /**
   * Get all whilelisted contracts
   * @returns {Promise<string>}               The user's currently unallocated token balance
   */
  public async getAddressWhiteListAsync(): Promise<string[]> {
    return this.marketContractRegistry.getAddressWhiteList;
  }

  /**
   * Get the oracle query for the MarketContract
   * @param marketContractAddress   MarketContract address
   * @returns {Promise<string>}     The oracle query
   */
  public async getOracleQueryAsync(marketContractAddress: string): Promise<string> {
    return this.marketContractWrapper.getOracleQueryAsync(marketContractAddress);
  }

  /**
   * Gets the contract expiration timestamp
   * @param {string} marketContractAddress   MarketContract address
   * @returns {Promise<BigNumber>}           Expiration timestamp
   */
  public async getContractExpirationAsync(marketContractAddress: string): Promise<BigNumber> {
    return this.marketContractWrapper.getContractExpirationAsync(marketContractAddress);
  }

  /**
   * Gets the settlement status of the contract
   * @param {string} marketContractAddress    MarketContract address
   * @returns {Promise<boolean>}              True/false
   */
  public async isContractSettledAsync(marketContractAddress: string): Promise<boolean> {
    return this.marketContractWrapper.isContractSettledAsync(marketContractAddress);
  }

  // DEPLOYMENT METHODS

  /**
   * Calls our factory to create a new MarketCollateralPool that is then linked to the supplied
   * marketContractAddress.
   * @param {string} marketContractAddress
   * @param {ITxParams} txParams
   * @returns {Promise<string>}                   Transaction of successful deployment.
   */
  public async deployMarketCollateralPoolAsync(
    marketContractAddress: string,
    txParams: ITxParams = {}
  ): Promise<string> {
    return deployMarketCollateralPoolAsync(
      this._web3.currentProvider,
      this.marketCollateralPoolFactory,
      marketContractAddress,
      txParams
    );
  }

  /**
   * calls our factory that deploys a MarketContractOraclize and then adds it to
   * the MarketContractRegistry.
   * @param {string} contractName
   * @param {string} collateralTokenAddress
   * @param {BigNumber[]} contractSpecs
   * @param {string} oracleDataSource
   * @param {string} oracleQuery
   * @param {ITxParams} txParams
   * @returns {Promise<string | BigNumber>}         Deployed address of the new Market Contract.
   */
  public async deployMarketContractOraclizeAsync(
    contractName: string,
    collateralTokenAddress: string,
    contractSpecs: BigNumber[], // not sure why this is a big number from the typedefs?
    oracleDataSource: string,
    oracleQuery: string,
    txParams: ITxParams = {}
  ): Promise<string | BigNumber> {
    return deployMarketContractOraclizeAsync(
      this._web3.currentProvider,
      this.marketContractFactory,
      contractName,
      collateralTokenAddress,
      contractSpecs,
      oracleDataSource,
      oracleQuery,
      txParams
    );
  }

  // ORDER METHODS

  /**
   * Computes the orderHash for a supplied order.
   * @param {Order | SignedOrder} order    An object that conforms to the Order or SignedOrder interface definitions.
   * @return {Promise<string>}             The resulting orderHash from hashing the supplied order.
   */
  public async createOrderHashAsync(order: Order | SignedOrder): Promise<string> {
    return createOrderHashAsync(this.orderLib, order);
  }

  /**
   * Confirms a signed order is validly signed
   * @param signedOrder
   * @param orderHash
   * @return boolean if order hash and signature resolve to maker address (signer)
   */
  public async isValidSignatureAsync(
    signedOrder: SignedOrder,
    orderHash: string
  ): Promise<boolean> {
    return isValidSignatureAsync(this.orderLib, signedOrder, orderHash);
  }

  /**
   * Signs an orderHash and returns it's elliptic curve signature.
   * @param {string} orderHash       Hex encoded orderHash to sign.
   * @param {string} signerAddress   The hex encoded Ethereum address you wish to sign it with. This address
   *                                 must be available via the Provider supplied to MARKET.js.
   * @param {boolean}                shouldAddPersonalMessagePrefix  Some signers add the personal message prefix
   * `\x19Ethereum Signed Message`themselves (e.g Parity Signer, Ledger, TestRPC) and others expect
   * it to already be done by the client (e.g Metamask). Depending on which signer this request is
   * going to, decide on whether to add the prefix before sending the request.
   *
   * @return {Promise<ECSignature>}  An object containing the Elliptic curve signature parameters generated
   *                                 by signing the orderHash.
   */
  public async signOrderHashAsync(
    orderHash: string,
    signerAddress: string,
    shouldAddPersonalMessagePrefix: boolean
  ): Promise<ECSignature> {
    return signOrderHashAsync(
      this._web3.currentProvider,
      orderHash,
      signerAddress,
      shouldAddPersonalMessagePrefix
    );
  }

  /***
   * Creates and signs a new order given the arguments provided
   * @param {string} contractAddress          address of the deployed MarketContract.sol
   * @param {BigNumber} expirationTimestamp   unix timestamp
   * @param {string} feeRecipient             address of account to receive fees
   * @param {string} maker                    address of maker account
   * @param {BigNumber} makerFee              fee amount for maker to pay
   * @param {string} taker                    address of taker account
   * @param {BigNumber} takerFee              fee amount for taker to pay
   * @param {BigNumber} orderQty              qty of Order
   * @param {BigNumber} price                 price of Order
   * @param {BigNumber} salt                  used to ensure unique order hashes
   * @param {boolean}  shouldAddPersonalMessagePrefix  Some signers add the personal message prefix
   * `\x19Ethereum Signed Message`themselves (e.g Parity Signer, Ledger, TestRPC) and others expect
   * it to already be done by the client (e.g Metamask). Depending on which signer this request is
   * going to, decide on whether to add the prefix before sending the request.
   * @return {Promise<SignedOrder>}
   */
  public async createSignedOrderAsync(
    contractAddress: string,
    expirationTimestamp: BigNumber,
    feeRecipient: string,
    maker: string,
    makerFee: BigNumber,
    taker: string,
    takerFee: BigNumber,
    orderQty: BigNumber,
    price: BigNumber,
<<<<<<< HEAD
    salt: BigNumber
=======
    remainingQty: BigNumber,
    salt: BigNumber,
    shouldAddPersonalMessagePrefix: boolean
>>>>>>> 629878e7
  ): Promise<SignedOrder> {
    return createSignedOrderAsync(
      this._web3.currentProvider,
      this.orderLib,
      contractAddress,
      expirationTimestamp,
      feeRecipient,
      maker,
      makerFee,
      taker,
      takerFee,
      orderQty,
      price,
<<<<<<< HEAD
      salt
=======
      remainingQty,
      salt,
      shouldAddPersonalMessagePrefix
>>>>>>> 629878e7
    );
  }

  /**
   * Trades an order and returns success or error.
   * The returned OrderTransactionInfo can be used to get the actual filled quantity
   *
   * @param {SignedOrder} signedOrder        An object that conforms to the SignedOrder interface. The
   *                                         signedOrder you wish to validate.
   * @param {BigNumber} fillQty              The amount of the order that you wish to fill.
   * @param {ITxParams} txParams             Transaction params of web3.
   * @return {Promise<OrderTransactionInfo>} The information about this order transaction
   */
  public async tradeOrderAsync(
    signedOrder: SignedOrder,
    fillQty: BigNumber,
    txParams: ITxParams = {}
  ): Promise<OrderTransactionInfo> {
    return this.marketContractWrapper.tradeOrderAsync(
      this.orderLib,
      signedOrder,
      fillQty,
      txParams
    );
  }

  /**
   * Returns the qty that is no longer available to trade for a given order/
   * @param {string} orderHash                Hash of order to find filled and cancelled qty.
   * @param {string} marketContractAddress    Address of the Market contract
   * @return {Promise<BigNumber>}             The filled or cancelled quantity.
   */
  public async getQtyFilledOrCancelledFromOrderAsync(
    marketContractAddress: string,
    orderHash: string
  ): Promise<BigNumber> {
    return this.marketContractWrapper.getQtyFilledOrCancelledFromOrderAsync(
      marketContractAddress,
      orderHash
    );
  }

  /**
   * Cancels an order in the given quantity.
   * The returned OrderTransactionInfo can be used to get the actual cancelled quantity
   *
   * @param {Order} order                     Order object.
   * @param {BigNumber} cancelQty             The amount of the order that you wish to cancel.
   * @param {ITxParams} txParams              Transaction params of web3.
   * @return {Promise<OrderTransactionInfo>}  The information about this Order Transaction.
   */
  public async cancelOrderAsync(
    order: Order,
    cancelQty: BigNumber,
    txParams: ITxParams = {}
  ): Promise<OrderTransactionInfo> {
    return this.marketContractWrapper.cancelOrderAsync(order, cancelQty, txParams);
  }

  /**
   * Calculates the required collateral amount in base units of a token.  This amount represents
   * a trader's maximum loss and therefore the amount of collateral that becomes locked into
   * the smart contracts upon execution of a trade.
   * @param {string} marketContractAddress
   * @param {BigNumber} qty             desired qty to trade (+ for buy / - for sell)
   * @param {BigNumber} price           execution price
   * @return {Promise<BigNumber>}       amount of needed collateral to become locked.
   */
  public async calculateNeededCollateralAsync(
    marketContractAddress: string,
    qty: BigNumber,
    price: BigNumber
  ): Promise<BigNumber> {
    return this.marketContractWrapper.calculateNeededCollateralAsync(
      marketContractAddress,
      qty,
      price
    );
  }
  // endregion //Public Methods

  // region Private Methods
  // *****************************************************************
  // ****                     Private Methods                     ****
  // *****************************************************************
  /**
   * Attempts to update a config with all the needed addresses from artifacts if available.
   * @param {MARKETProtocolConfig} config
   * @returns {MARKETProtocolConfig}
   * @private
   */
  private _updateConfigFromArtifacts(config: MARKETProtocolConfig): MARKETProtocolConfig {
    const artifacts = new MARKETProtocolArtifacts(config.networkId);

    config.marketContractRegistryAddress =
      artifacts.marketContractRegistryArtifact.networks[config.networkId].address;

    config.marketTokenAddress = artifacts.marketTokenArtifact.networks[config.networkId].address;

    config.marketContractFactoryAddress =
      artifacts.marketContractFactoryOraclizeArtifact.networks[config.networkId].address;

    config.marketCollateralPoolFactoryAddress =
      artifacts.marketCollateralPoolFactoryArtifact.networks[config.networkId].address;

    config.mathLibAddress = artifacts.mathLibArtifact.networks[config.networkId].address;

    config.orderLibAddress = artifacts.orderLibArtifact.networks[config.networkId].address;

    return config;
  }
  // endregion //Private Methods
}<|MERGE_RESOLUTION|>--- conflicted
+++ resolved
@@ -430,13 +430,8 @@
     takerFee: BigNumber,
     orderQty: BigNumber,
     price: BigNumber,
-<<<<<<< HEAD
-    salt: BigNumber
-=======
-    remainingQty: BigNumber,
     salt: BigNumber,
     shouldAddPersonalMessagePrefix: boolean
->>>>>>> 629878e7
   ): Promise<SignedOrder> {
     return createSignedOrderAsync(
       this._web3.currentProvider,
@@ -450,13 +445,8 @@
       takerFee,
       orderQty,
       price,
-<<<<<<< HEAD
-      salt
-=======
-      remainingQty,
       salt,
       shouldAddPersonalMessagePrefix
->>>>>>> 629878e7
     );
   }
 
