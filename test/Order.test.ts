import { BigNumber } from 'bignumber.js';
import Web3 from 'web3';

// Types
import {
  ERC20,
  MarketCollateralPool,
  MarketContract,
  Order,
  SignedOrder
} from '@marketprotocol/types';

import { Market, MARKETProtocolConfig, Utils } from '../src';
import { constants } from '../src/constants';

import { createEVMSnapshot, restoreEVMSnapshot } from './utils';
import { MarketError } from '../src/types';

/**
 * Order
 */
describe('Order', () => {
  const web3 = new Web3(new Web3.providers.HttpProvider('http://localhost:9545'));
  const config: MARKETProtocolConfig = {
    networkId: constants.NETWORK_ID_TRUFFLE
  };
  let market: Market;
  let contractAddress: string;
  let snapshotId: string;

  beforeAll(async () => {
    market = new Market(web3.currentProvider, config);
    const contractAddresses: string[] = await market.marketContractRegistry.getAddressWhiteList;
    contractAddress = contractAddresses[0];
    jest.setTimeout(30000);
  });

  beforeEach(async () => {
    snapshotId = await createEVMSnapshot(web3);
  });

<<<<<<< HEAD
  afterEach(async () => {
    await restoreEVMSnapshot(web3, snapshotId);
  });
=======
      await expect(
        createSignedOrderAsync(
          web3.currentProvider,
          invalidOrderLibAddress,
          marketContractAddress,
          expirationTimeStamp,
          constants.NULL_ADDRESS,
          makerAccount,
          fees,
          constants.NULL_ADDRESS,
          fees,
          orderQty,
          price,
          orderQty,
          Utils.generatePseudoRandomSalt(),
          false
        )
      ).rejects.toThrow(Error);
    });
>>>>>>> 629878e7

  describe('createSignedOrderAsync', () => {
    it('should throw error if contractAddress is invalid eth address', async () => {
      const invalidContractAddress = '000000';

      const expirationTimeStamp: BigNumber = new BigNumber(Math.floor(Date.now() / 1000) + 60 * 60);
      const makerAccount = web3.eth.accounts[1];

      const fees: BigNumber = new BigNumber(0);
      const orderQty: BigNumber = new BigNumber(100);
      const price: BigNumber = new BigNumber(100000);

      await expect(
        market.createSignedOrderAsync(
          invalidContractAddress,
          expirationTimeStamp,
          constants.NULL_ADDRESS,
          makerAccount,
          fees,
          constants.NULL_ADDRESS,
          fees,
          orderQty,
          price,
<<<<<<< HEAD
          Utils.generatePseudoRandomSalt()
=======
          orderQty,
          Utils.generatePseudoRandomSalt(),
          false
>>>>>>> 629878e7
        )
      ).rejects.toThrow(Error);
    });
  });

<<<<<<< HEAD
=======
  describe('isValidSignatureAsync', () => {
    it('should throw error if orderLibAddress is invalid eth address', async () => {
      const contractAddresses: string[] = await market.marketContractRegistry.getAddressWhiteList;
      const marketContractAddress = contractAddresses[0];

      const expirationTimeStamp: BigNumber = new BigNumber(Math.floor(Date.now() / 1000) + 60 * 60);
      const makerAccount = web3.eth.accounts[1];
      const takerAccount = web3.eth.accounts[2];

      const fees: BigNumber = new BigNumber(0);
      const orderQty: BigNumber = new BigNumber(100);
      const price: BigNumber = new BigNumber(100000);

      const signedOrder: SignedOrder = await createSignedOrderAsync(
        web3.currentProvider,
        orderLibAddress,
        marketContractAddress,
        expirationTimeStamp,
        constants.NULL_ADDRESS,
        makerAccount,
        fees,
        constants.NULL_ADDRESS,
        fees,
        orderQty,
        price,
        orderQty,
        Utils.generatePseudoRandomSalt(),
        false
      );
      const orderHash: string | BigNumber = await createOrderHashAsync(
        web3.currentProvider,
        orderLibAddress,
        signedOrder
      );
      const invalidOrderLibAddress = '000';

      expect(
        isValidSignatureAsync(web3.currentProvider, invalidOrderLibAddress, signedOrder, orderHash)
      ).rejects.toThrow(Error);
    });
  });

>>>>>>> 629878e7
  describe('signOrderHashAsync', () => {
    it('should throw error if signerAddress is invalid eth address', () => {
      const invalidSignerAddress = '0xabcdef';
      expect(market.signOrderHashAsync('', invalidSignerAddress)).rejects.toThrow(Error);
    });
  });

  it('Signs an order', async () => {
    const contractAddresses: string[] = await market.marketContractRegistry.getAddressWhiteList;
    const marketContractAddress = contractAddresses[0];

    const expirationTimeStamp: BigNumber = new BigNumber(Math.floor(Date.now() / 1000) + 60 * 60);
    const makerAccount = web3.eth.accounts[1];
    const takerAccount = web3.eth.accounts[2];

    const fees: BigNumber = new BigNumber(0);
    const orderQty: BigNumber = new BigNumber(100);
    const price: BigNumber = new BigNumber(100000);

    const signedOrder: SignedOrder = await market.createSignedOrderAsync(
      marketContractAddress,
      expirationTimeStamp,
      constants.NULL_ADDRESS,
      makerAccount,
      fees,
      constants.NULL_ADDRESS,
      fees,
      orderQty,
      price,
<<<<<<< HEAD
      Utils.generatePseudoRandomSalt()
=======
      orderQty,
      Utils.generatePseudoRandomSalt(),
      false
>>>>>>> 629878e7
    );

    const orderHash: string | BigNumber = await market.createOrderHashAsync(signedOrder);

    expect(await market.isValidSignatureAsync(signedOrder, orderHash.toString())).toBe(true);

    // Create manipulated order to ensure check fails.

    const signedOrderFake: SignedOrder = {
      contractAddress: marketContractAddress,
      expirationTimestamp: expirationTimeStamp,
      feeRecipient: constants.NULL_ADDRESS,
      maker: makerAccount,
      makerFee: new BigNumber(0),
      orderQty: orderQty,
      price: new BigNumber(150000), // change price without signing!
      remainingQty: orderQty,
      salt: new BigNumber(0),
      taker: constants.NULL_ADDRESS,
      takerFee: new BigNumber(0),
      ecSignature: signedOrder.ecSignature
    };

    const orderHashFake: string = await market.createOrderHashAsync(signedOrderFake);

    expect(await market.isValidSignatureAsync(signedOrderFake, orderHashFake)).toBe(false);

    // fix signature to ensure it works
<<<<<<< HEAD
    signedOrderFake.ecSignature = await market.signOrderHashAsync(orderHashFake, makerAccount);
=======
    signedOrderFake.ecSignature = await signOrderHashAsync(
      web3.currentProvider,
      String(orderHashFake),
      makerAccount,
      false
    );
>>>>>>> 629878e7

    expect(await market.isValidSignatureAsync(signedOrderFake, orderHashFake)).toBe(true);

    // attempt to sign from different account to ensure it fails.
<<<<<<< HEAD
    signedOrderFake.ecSignature = await market.signOrderHashAsync(orderHashFake, takerAccount);
=======
    signedOrderFake.ecSignature = await signOrderHashAsync(
      web3.currentProvider,
      String(orderHashFake),
      takerAccount,
      false
    );
>>>>>>> 629878e7

    expect(await market.isValidSignatureAsync(signedOrderFake, orderHashFake)).toBe(false);
  });

  it('Trades an order', async () => {
    const expirationTimestamp = new BigNumber(Math.floor(Date.now() / 1000) + 60 * 60);
    const maker = web3.eth.accounts[1];
    const taker = web3.eth.accounts[2];
    const deploymentAddress = web3.eth.accounts[0];

    const deployedMarketContract: MarketContract = await MarketContract.createAndValidate(
      web3,
      contractAddress
    );
    expect(await deployedMarketContract.isCollateralPoolContractLinked).toBe(true);
    expect(await deployedMarketContract.isSettled).toBe(false);

    const collateralTokenAddress: string = await deployedMarketContract.COLLATERAL_TOKEN_ADDRESS;
    const collateralToken: ERC20 = await ERC20.createAndValidate(web3, collateralTokenAddress);
    const initialCredit: BigNumber = new BigNumber(1e23);

    // Both maker and taker account need enough tokens for collateral.  Our deployment address
    // should have all of the tokens and be able to send them.
    await collateralToken.transferTx(maker, initialCredit).send({ from: deploymentAddress });
    await collateralToken.transferTx(taker, initialCredit).send({ from: deploymentAddress });

    // now both maker and taker addresses need to deposit collateral into the collateral pool.
    const collateralPoolAddress = await deployedMarketContract.MARKET_COLLATERAL_POOL_ADDRESS;
    const collateralPool = await MarketCollateralPool.createAndValidate(
      web3,
      collateralPoolAddress
    );
    expect(await collateralPool.linkedAddress).toBe(deployedMarketContract.address);

    await collateralToken.approveTx(collateralPoolAddress, initialCredit).send({ from: maker });

    await collateralToken.approveTx(collateralPoolAddress, initialCredit).send({ from: taker });

    await market.depositCollateralAsync(contractAddress, initialCredit, { from: maker });

    await market.depositCollateralAsync(contractAddress, initialCredit, { from: taker });

    const fees: BigNumber = new BigNumber(0);
    const orderQty: BigNumber = new BigNumber(100);
    const price: BigNumber = new BigNumber(100000);

    const signedOrder: SignedOrder = await market.createSignedOrderAsync(
      contractAddress,
      expirationTimestamp,
      constants.NULL_ADDRESS,
      maker,
      fees,
      constants.NULL_ADDRESS,
      fees,
      orderQty,
      price,
<<<<<<< HEAD
      Utils.generatePseudoRandomSalt()
=======
      orderQty,
      Utils.generatePseudoRandomSalt(),
      false
>>>>>>> 629878e7
    );

    const orderHash = await market.createOrderHashAsync(signedOrder);

    expect(await market.isValidSignatureAsync(signedOrder, orderHash)).toBe(true);

    const orderTxInfo = await market.tradeOrderAsync(signedOrder, new BigNumber(2), {
      from: taker,
      gas: 400000
    });

    expect(await orderTxInfo.filledQtyAsync).toEqual(new BigNumber(2));
  });

  it('Cancels an order in a given quantity', async () => {
    const expirationTimestamp = new BigNumber(Math.floor(Date.now() / 1000) + 60 * 60);
    const maker = web3.eth.accounts[1];
    const taker = web3.eth.accounts[2];
    const deploymentAddress = web3.eth.accounts[0];
    const deployedMarketContract: MarketContract = await MarketContract.createAndValidate(
      web3,
      contractAddress
    );
    const collateralTokenAddress: string = await deployedMarketContract.COLLATERAL_TOKEN_ADDRESS;
    const collateralToken: ERC20 = await ERC20.createAndValidate(web3, collateralTokenAddress);
    const initialCredit: BigNumber = new BigNumber(1e23);

    await collateralToken.transferTx(maker, initialCredit).send({ from: deploymentAddress });

    const collateralPoolAddress = await deployedMarketContract.MARKET_COLLATERAL_POOL_ADDRESS;
    await collateralToken.approveTx(collateralPoolAddress, initialCredit).send({ from: maker });

    await market.depositCollateralAsync(contractAddress, initialCredit, { from: maker });

    const orderQty: BigNumber = new BigNumber(100);
    const order: Order = {
      contractAddress,
      expirationTimestamp, // '', maker, 0, 1, 100000, 1, '', 0
      feeRecipient: constants.NULL_ADDRESS,
      maker,
      makerFee: new BigNumber(0),
      orderQty: orderQty,
      price: new BigNumber(100000),
      remainingQty: orderQty,
      salt: new BigNumber(0),
      taker,
      takerFee: new BigNumber(0)
    };

    const expectedCancelQty = 3;

    const orderTxInfo = await market.cancelOrderAsync(order, new BigNumber(expectedCancelQty), {
      from: maker,
      gas: 400000
    });

    const actualCancelQty = await orderTxInfo.cancelledQtyAsync;
    expect(actualCancelQty).toEqual(new BigNumber(expectedCancelQty));
  });

  it('Returns error for dead orders', async () => {
    const expirationTimestamp = new BigNumber(Math.floor(Date.now() / 1000) + 60 * 60);
    const maker = web3.eth.accounts[1];
    const taker = web3.eth.accounts[2];
    const deploymentAddress = web3.eth.accounts[0];

    const deployedMarketContract: MarketContract = await MarketContract.createAndValidate(
      web3,
      contractAddress
    );

    const collateralTokenAddress: string = await deployedMarketContract.COLLATERAL_TOKEN_ADDRESS;
    const collateralToken: ERC20 = await ERC20.createAndValidate(web3, collateralTokenAddress);
    const initialCredit: BigNumber = new BigNumber(1e23).times(3);

    // Both maker and taker account need enough tokens for collateral.  Our deployment address
    // should have all of the tokens and be able to send them.
    await collateralToken.transferTx(maker, initialCredit).send({ from: deploymentAddress });
    await collateralToken.transferTx(taker, initialCredit).send({ from: deploymentAddress });

    // now both maker and taker addresses need to deposit collateral into the collateral pool.
    const collateralPoolAddress = await deployedMarketContract.MARKET_COLLATERAL_POOL_ADDRESS;
    await MarketCollateralPool.createAndValidate(web3, collateralPoolAddress);

    await collateralToken.approveTx(collateralPoolAddress, initialCredit).send({ from: maker });
    await collateralToken.approveTx(collateralPoolAddress, initialCredit).send({ from: taker });

    await market.depositCollateralAsync(contractAddress, initialCredit, {
      from: maker
    });
    await market.depositCollateralAsync(contractAddress, initialCredit, {
      from: taker
    });

    const fees: BigNumber = new BigNumber(0);
    const orderQty: BigNumber = new BigNumber(2);
    const price: BigNumber = new BigNumber(100000);

    const signedOrder: SignedOrder = await market.createSignedOrderAsync(
      contractAddress,
      expirationTimestamp,
      constants.NULL_ADDRESS,
      maker,
      fees,
      constants.NULL_ADDRESS,
      fees,
      orderQty,
      price,
      Utils.generatePseudoRandomSalt()
    );

    // first, fill orders
    await market.tradeOrderAsync(signedOrder, new BigNumber(2), {
      from: taker,
      gas: 400000
    });

    // try filling empty orders show error out
    const orderTxInfo = await market.tradeOrderAsync(signedOrder, new BigNumber(2), {
      from: taker,
      gas: 400000
    });

    await expect(orderTxInfo.filledQtyAsync).rejects.toThrow(new Error(MarketError.OrderDead));
  });

  it('Gets qty filled or cancelled from order', async () => {
    const expirationTimestamp = new BigNumber(Math.floor(Date.now() / 1000) + 60 * 60);
    const maker = web3.eth.accounts[1];
    const taker = web3.eth.accounts[2];
    const deploymentAddress = web3.eth.accounts[0];

    const deployedMarketContract: MarketContract = await MarketContract.createAndValidate(
      web3,
      contractAddress
    );
    expect(await deployedMarketContract.isCollateralPoolContractLinked).toBe(true);
    expect(await deployedMarketContract.isSettled).toBe(false);

    const collateralTokenAddress: string = await deployedMarketContract.COLLATERAL_TOKEN_ADDRESS;
    const collateralToken: ERC20 = await ERC20.createAndValidate(web3, collateralTokenAddress);
    const initialCredit: BigNumber = new BigNumber(1e23);

    // Both maker and taker account need enough tokens for collateral.  Our deployment address
    // should have all of the tokens and be able to send them.
    await collateralToken.transferTx(maker, initialCredit).send({ from: deploymentAddress });
    await collateralToken.transferTx(taker, initialCredit).send({ from: deploymentAddress });

    // now both maker and taker addresses need to deposit collateral into the collateral pool.
    const collateralPoolAddress = await deployedMarketContract.MARKET_COLLATERAL_POOL_ADDRESS;
    const collateralPool = await MarketCollateralPool.createAndValidate(
      web3,
      collateralPoolAddress
    );
    expect(await collateralPool.linkedAddress).toBe(deployedMarketContract.address);

    await collateralToken.approveTx(collateralPoolAddress, initialCredit).send({ from: maker });

    await collateralToken.approveTx(collateralPoolAddress, initialCredit).send({ from: taker });

    await market.depositCollateralAsync(contractAddress, initialCredit, { from: maker });

    await market.depositCollateralAsync(contractAddress, initialCredit, { from: taker });

    const fees: BigNumber = new BigNumber(0);
    const orderQty: BigNumber = new BigNumber(100);
    const price: BigNumber = new BigNumber(100000);

    const signedOrder: SignedOrder = await market.createSignedOrderAsync(
      contractAddress,
      expirationTimestamp,
      constants.NULL_ADDRESS,
      maker,
      fees,
      constants.NULL_ADDRESS,
      fees,
      orderQty,
      price,
<<<<<<< HEAD
      Utils.generatePseudoRandomSalt()
=======
      orderQty,
      Utils.generatePseudoRandomSalt(),
      false
>>>>>>> 629878e7
    );
    const orderHash = await market.createOrderHashAsync(signedOrder);

    expect(
      await market.getQtyFilledOrCancelledFromOrderAsync(contractAddress, orderHash.toString())
    ).toEqual(new BigNumber(0));

    const fillQty = 2;
    const cancelQty = 3;

    await market.tradeOrderAsync(signedOrder, new BigNumber(fillQty), {
      from: taker,
      gas: 400000
    });

    expect(
      await market.getQtyFilledOrCancelledFromOrderAsync(contractAddress, orderHash.toString())
    ).toEqual(new BigNumber(fillQty));

    await market.cancelOrderAsync(signedOrder, new BigNumber(cancelQty), {
      from: maker,
      gas: 400000
    });

    expect(
      await market.getQtyFilledOrCancelledFromOrderAsync(contractAddress, orderHash.toString())
    ).toEqual(new BigNumber(fillQty + cancelQty));
  });
});<|MERGE_RESOLUTION|>--- conflicted
+++ resolved
@@ -39,31 +39,9 @@
     snapshotId = await createEVMSnapshot(web3);
   });
 
-<<<<<<< HEAD
   afterEach(async () => {
     await restoreEVMSnapshot(web3, snapshotId);
   });
-=======
-      await expect(
-        createSignedOrderAsync(
-          web3.currentProvider,
-          invalidOrderLibAddress,
-          marketContractAddress,
-          expirationTimeStamp,
-          constants.NULL_ADDRESS,
-          makerAccount,
-          fees,
-          constants.NULL_ADDRESS,
-          fees,
-          orderQty,
-          price,
-          orderQty,
-          Utils.generatePseudoRandomSalt(),
-          false
-        )
-      ).rejects.toThrow(Error);
-    });
->>>>>>> 629878e7
 
   describe('createSignedOrderAsync', () => {
     it('should throw error if contractAddress is invalid eth address', async () => {
@@ -87,67 +65,17 @@
           fees,
           orderQty,
           price,
-<<<<<<< HEAD
-          Utils.generatePseudoRandomSalt()
-=======
-          orderQty,
           Utils.generatePseudoRandomSalt(),
           false
->>>>>>> 629878e7
         )
       ).rejects.toThrow(Error);
     });
   });
 
-<<<<<<< HEAD
-=======
-  describe('isValidSignatureAsync', () => {
-    it('should throw error if orderLibAddress is invalid eth address', async () => {
-      const contractAddresses: string[] = await market.marketContractRegistry.getAddressWhiteList;
-      const marketContractAddress = contractAddresses[0];
-
-      const expirationTimeStamp: BigNumber = new BigNumber(Math.floor(Date.now() / 1000) + 60 * 60);
-      const makerAccount = web3.eth.accounts[1];
-      const takerAccount = web3.eth.accounts[2];
-
-      const fees: BigNumber = new BigNumber(0);
-      const orderQty: BigNumber = new BigNumber(100);
-      const price: BigNumber = new BigNumber(100000);
-
-      const signedOrder: SignedOrder = await createSignedOrderAsync(
-        web3.currentProvider,
-        orderLibAddress,
-        marketContractAddress,
-        expirationTimeStamp,
-        constants.NULL_ADDRESS,
-        makerAccount,
-        fees,
-        constants.NULL_ADDRESS,
-        fees,
-        orderQty,
-        price,
-        orderQty,
-        Utils.generatePseudoRandomSalt(),
-        false
-      );
-      const orderHash: string | BigNumber = await createOrderHashAsync(
-        web3.currentProvider,
-        orderLibAddress,
-        signedOrder
-      );
-      const invalidOrderLibAddress = '000';
-
-      expect(
-        isValidSignatureAsync(web3.currentProvider, invalidOrderLibAddress, signedOrder, orderHash)
-      ).rejects.toThrow(Error);
-    });
-  });
-
->>>>>>> 629878e7
   describe('signOrderHashAsync', () => {
     it('should throw error if signerAddress is invalid eth address', () => {
       const invalidSignerAddress = '0xabcdef';
-      expect(market.signOrderHashAsync('', invalidSignerAddress)).rejects.toThrow(Error);
+      expect(market.signOrderHashAsync('', invalidSignerAddress, false)).rejects.toThrow(Error);
     });
   });
 
@@ -173,13 +101,8 @@
       fees,
       orderQty,
       price,
-<<<<<<< HEAD
-      Utils.generatePseudoRandomSalt()
-=======
-      orderQty,
       Utils.generatePseudoRandomSalt(),
       false
->>>>>>> 629878e7
     );
 
     const orderHash: string | BigNumber = await market.createOrderHashAsync(signedOrder);
@@ -208,31 +131,20 @@
     expect(await market.isValidSignatureAsync(signedOrderFake, orderHashFake)).toBe(false);
 
     // fix signature to ensure it works
-<<<<<<< HEAD
-    signedOrderFake.ecSignature = await market.signOrderHashAsync(orderHashFake, makerAccount);
-=======
-    signedOrderFake.ecSignature = await signOrderHashAsync(
-      web3.currentProvider,
-      String(orderHashFake),
+    signedOrderFake.ecSignature = await market.signOrderHashAsync(
+      orderHashFake,
       makerAccount,
       false
     );
->>>>>>> 629878e7
 
     expect(await market.isValidSignatureAsync(signedOrderFake, orderHashFake)).toBe(true);
 
     // attempt to sign from different account to ensure it fails.
-<<<<<<< HEAD
-    signedOrderFake.ecSignature = await market.signOrderHashAsync(orderHashFake, takerAccount);
-=======
-    signedOrderFake.ecSignature = await signOrderHashAsync(
-      web3.currentProvider,
-      String(orderHashFake),
+    signedOrderFake.ecSignature = await market.signOrderHashAsync(
+      orderHashFake,
       takerAccount,
       false
     );
->>>>>>> 629878e7
-
     expect(await market.isValidSignatureAsync(signedOrderFake, orderHashFake)).toBe(false);
   });
 
@@ -288,13 +200,8 @@
       fees,
       orderQty,
       price,
-<<<<<<< HEAD
-      Utils.generatePseudoRandomSalt()
-=======
-      orderQty,
       Utils.generatePseudoRandomSalt(),
       false
->>>>>>> 629878e7
     );
 
     const orderHash = await market.createOrderHashAsync(signedOrder);
@@ -403,7 +310,8 @@
       fees,
       orderQty,
       price,
-      Utils.generatePseudoRandomSalt()
+      Utils.generatePseudoRandomSalt(),
+      false
     );
 
     // first, fill orders
@@ -473,13 +381,8 @@
       fees,
       orderQty,
       price,
-<<<<<<< HEAD
-      Utils.generatePseudoRandomSalt()
-=======
-      orderQty,
       Utils.generatePseudoRandomSalt(),
       false
->>>>>>> 629878e7
     );
     const orderHash = await market.createOrderHashAsync(signedOrder);
 
